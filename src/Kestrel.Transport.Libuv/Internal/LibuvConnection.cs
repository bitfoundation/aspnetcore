--- conflicted
+++ resolved
@@ -15,11 +15,7 @@
 
 namespace Microsoft.AspNetCore.Server.Kestrel.Transport.Libuv.Internal
 {
-<<<<<<< HEAD
     public partial class LibuvConnection : TransportConnection, IDisposable
-=======
-    public partial class LibuvConnection : TransportConnection
->>>>>>> ac31e5ab
     {
         private static readonly int MinAllocBufferSize = KestrelMemoryPool.MinimumSegmentSize / 2;
 
@@ -120,11 +116,7 @@
             }
         }
 
-<<<<<<< HEAD
-        protected override void AbortCore(ConnectionAbortedException abortReason)
-=======
         public override void Abort(ConnectionAbortedException abortReason)
->>>>>>> ac31e5ab
         {
             _abortReason = abortReason;
             Output.CancelPendingRead();
