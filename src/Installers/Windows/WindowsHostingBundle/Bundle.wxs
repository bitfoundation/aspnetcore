--- conflicted
+++ resolved
@@ -12,52 +12,6 @@
             <PayloadGroupRef Id="PG_Resources"/>
         </BootstrapperApplicationRef>
 
-<<<<<<< HEAD
-        <!-- Ensure upgrades from 2.1.0 thru 2.1.23 for x64. -->
-        <?if $(var.MajorVersion)=2 and $(var.MinorVersion)=1?>
-        <!--'Microsoft .NET Core 2.1.23 - Windows Server Hosting'-->
-        <RelatedBundle Id="{51DC181C-C29B-31D7-96CA-08B2B9322269}" Action="Upgrade" />
-        <!--'Microsoft .NET Core 2.1.22 - Windows Server Hosting'-->
-        <RelatedBundle Id="{0629F7DA-FD3D-3C43-9C74-7CAB326D8408}" Action="Upgrade" />
-        <!--'Microsoft .NET Core 2.1.21 - Windows Server Hosting'-->
-        <RelatedBundle Id="{20C43973-8701-31FF-B9F4-ED31D88182AC}" Action="Upgrade" />
-        <!--'Microsoft .NET Core 2.1.20 - Windows Server Hosting'-->
-        <RelatedBundle Id="{AB66B18F-8B14-3FF3-A5F1-97435938BA40}" Action="Upgrade" />
-        <!--'Microsoft .NET Core 2.1.19 - Windows Server Hosting'-->
-        <RelatedBundle Id="{9A7F3800-1BCF-3C0A-B1B2-948D6AE80CCB}" Action="Upgrade" />
-        <!--'Microsoft .NET Core 2.1.18 - Windows Server Hosting'-->
-        <RelatedBundle Id="{B137EB6B-4CBA-32A0-A4E7-D2B8F3FE334A}" Action="Upgrade" />
-        <!--'Microsoft .NET Core 2.1.17 - Windows Server Hosting'-->
-        <RelatedBundle Id="{F0A8977D-AA93-3745-9727-1DBAD0EC9BA4}" Action="Upgrade" />
-        <!--'Microsoft .NET Core 2.1.16 - Windows Server Hosting'-->
-        <RelatedBundle Id="{C9D00CC1-53C8-38DD-85C5-F07298DCE93C}" Action="Upgrade" />
-        <!--'Microsoft .NET Core 2.1.15 - Windows Server Hosting'-->
-        <RelatedBundle Id="{7CBFCC91-2F4E-3C4F-9F02-269BF67D0EF3}" Action="Upgrade" />
-        <!--'Microsoft .NET Core 2.1.14 - Windows Server Hosting'-->
-        <RelatedBundle Id="{790FD6ED-06E1-3CA0-B4FA-8CC0690001F5}" Action="Upgrade" />
-        <!--'Microsoft .NET Core 2.1.12 - Windows Server Hosting'-->
-        <RelatedBundle Id="{127E0E5D-65E8-339B-9E56-710CD7CAE521}" Action="Upgrade" />
-        <!--'Microsoft .NET Core 2.1.11 - Windows Server Hosting'-->
-        <RelatedBundle Id="{3B4D8EC5-02AC-3F77-9ECE-83B92C6232D9}" Action="Upgrade" />
-        <!--'Microsoft .NET Core 2.1.10 - Windows Server Hosting'-->
-        <RelatedBundle Id="{A265BA58-64C8-31B5-92DC-7C071095667E}" Action="Upgrade" />
-        <!--'Microsoft .NET Core 2.1.9 - Windows Server Hosting'-->
-        <RelatedBundle Id="{91B539CE-A269-32B4-8EB9-66A3285DED97}" Action="Upgrade" />
-        <!--'Microsoft .NET Core 2.1.8 - Windows Server Hosting'-->
-        <RelatedBundle Id="{9F1D5735-B2F6-3C74-8F6B-2390BB739697}" Action="Upgrade" />
-        <!--'Microsoft .NET Core 2.1.7 - Windows Server Hosting'-->
-        <RelatedBundle Id="{E5555A4A-7AF5-3733-BB60-EC74A4874842}" Action="Upgrade" />
-        <!--'Microsoft .NET Core 2.1.6 - Windows Server Hosting'-->
-        <RelatedBundle Id="{EC44441A-0A96-39C4-A4A3-C6D65FEA6E3C}" Action="Upgrade" />
-        <!--'Microsoft .NET Core 2.1.5 - Windows Server Hosting'-->
-        <RelatedBundle Id="{E22164E9-31C6-3C19-8FB9-F9EA2711EEAC}" Action="Upgrade" />
-        <!--'Microsoft .NET Core 2.1.4 - Windows Server Hosting'-->
-        <RelatedBundle Id="{38010573-29EA-472C-91FA-779DC0A6CDED}" Action="Upgrade" />
-        <!--'Microsoft .NET Core 2.1.3 - Windows Server Hosting'-->
-        <RelatedBundle Id="{0ECB5C6B-3FD7-36C2-8138-61AE2E999E76}" Action="Upgrade" />
-        <?endif?>
-
-=======
         <!-- Ensure upgrades from 3.0.0 preview 1 and 2 (Preview 3 was not shipped). Conditioned for the 3.0.0 family. Hosting bundle simships x86/x64 so there's
              a single set of upgrade codes. -->
         <?if $(var.Version)=3.0.0.0?>
@@ -96,7 +50,6 @@
             <?endforeach?>
         </PayloadGroup>
 
->>>>>>> 24d335f5
         <!-- Customizations of the default BA -->
         <Log Prefix="dd_$(var.BundleLogPrefix)_" Extension=".log" />
         <OptionalUpdateRegistration Manufacturer="$(var.BundleRegManufacturer)" ProductFamily="$(var.BundleRegFamily)" Name="$(var.BundleRegName)" />
