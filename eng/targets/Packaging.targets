<Project>

  <Target Name="EnsureBaselineIsUpdated"
<<<<<<< HEAD
          Condition=" '$(IsServicingBuild)' == 'true' AND
=======
          Condition=" '$(ValidateBaseline)' == 'true' AND
              '$(IsServicingBuild)' == 'true' AND
>>>>>>> 19785ccd
              '$(AspNetCoreBaselineVersion)' != '$(PreviousAspNetCoreReleaseVersion)' AND
              '$(MSBuildProjectName)' != 'BaselineGenerator' AND
              '$(MSBuildProjectName)' != 'RepoTasks' "
          BeforeTargets="BeforeBuild">
    <Error Text="The package baseline ($(AspNetCoreBaselineVersion)) is out of date with the latest release of this repo ($(PreviousAspNetCoreReleaseVersion)).
                 See $(RepoRoot)eng\tools\BaselineGenerator\README.md for instructions on updating this baseline." />
  </Target>

  <!-- This target is used to get the package versions of projects. A variant also exists in Npm.Common.targets. -->
  <Target Name="_GetPackageVersionInfo" DependsOnTargets="$(GetPackageVersionDependsOn)"
          Returns="@(_ProjectPathWithVersion)">
    <ItemGroup>
      <_ProjectPathWithVersion Include="$(MSBuildProjectFullPath)">
        <PackageId>$(PackageId)</PackageId>
        <PackageVersion>$(PackageVersionForPackageVersionInfo)</PackageVersion>
        <VersionSuffix>$(VersionSuffix)</VersionSuffix>
        <VersionVariableName>$(PackageId.Replace('.',''))Version</VersionVariableName>
      </_ProjectPathWithVersion>
    </ItemGroup>
  </Target>

  <PropertyGroup>
    <GenerateNuspecDependsOn>$(GenerateNuspecDependsOn);_AppendRepostoryUrlToPackageDescription</GenerateNuspecDependsOn>
  </PropertyGroup>

  <Target Name="_AppendRepostoryUrlToPackageDescription"
    DependsOnTargets="InitializeSourceControlInformation">
    <PropertyGroup Condition="'$(RepositoryUrl)' != '' AND '$(SourceRevisionId)' != ''">
      <PackageDescription>$(PackageDescription)

This package was built from the source code at $(RepositoryUrl)/tree/$(SourceRevisionId)</PackageDescription>
    </PropertyGroup>
  </Target>

</Project><|MERGE_RESOLUTION|>--- conflicted
+++ resolved
@@ -1,12 +1,8 @@
 <Project>
 
   <Target Name="EnsureBaselineIsUpdated"
-<<<<<<< HEAD
-          Condition=" '$(IsServicingBuild)' == 'true' AND
-=======
           Condition=" '$(ValidateBaseline)' == 'true' AND
               '$(IsServicingBuild)' == 'true' AND
->>>>>>> 19785ccd
               '$(AspNetCoreBaselineVersion)' != '$(PreviousAspNetCoreReleaseVersion)' AND
               '$(MSBuildProjectName)' != 'BaselineGenerator' AND
               '$(MSBuildProjectName)' != 'RepoTasks' "
