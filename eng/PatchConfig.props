<!--

This file contains a list of the package IDs which are patching in a given release.

CAUTION: due to limitations in MSBuild, the format of the PackagesInPatch property is picky.
When adding a new package, make sure the new line ends with a semicolon and starts with a space.
Later on, this will be checked using this condition:

    <IsPackageInThisPatch>$(PackagesInPatch.Contains(' $(PackageId);'))</IsPackageInThisPatch>
-->
<Project>
  <PropertyGroup>
    <MSBuildAllProjects>$(MSBuildAllProjects);$(MSBuildThisFileFullPath)</MSBuildAllProjects>
  </PropertyGroup>

  <PropertyGroup Condition=" '$(VersionPrefix)' == '2.1.8' ">
    <PackagesInPatch>
      Microsoft.AspNetCore.Authentication.Google;
    </PackagesInPatch>
  </PropertyGroup>
  <PropertyGroup Condition=" '$(VersionPrefix)' == '2.1.11' ">
    <PackagesInPatch>
      Microsoft.AspNetCore.Identity.UI;
      Microsoft.AspNetCore.Mvc.Core;
      Microsoft.AspNetCore.Mvc.RazorPages;
      Microsoft.AspNetCore.SignalR.Protocols.MessagePack;
      Microsoft.AspNetCore.SignalR.Redis;
    </PackagesInPatch>
  </PropertyGroup>
  <PropertyGroup Condition=" '$(VersionPrefix)' == '2.1.12' ">
    <PackagesInPatch>
      Microsoft.AspNetCore.Server.HttpSys;
    </PackagesInPatch>
  </PropertyGroup>
  <PropertyGroup Condition=" '$(VersionPrefix)' == '2.1.13' ">
    <PackagesInPatch>
      Microsoft.AspNetCore.DataProtection.AzureStorage;
      Microsoft.AspNetCore.SpaServices;
    </PackagesInPatch>
  </PropertyGroup>
  <PropertyGroup Condition=" '$(VersionPrefix)' == '2.1.14' ">
    <PackagesInPatch>
      Microsoft.Net.Http.Headers;
      Microsoft.AspNetCore.CookiePolicy;
    </PackagesInPatch>
  </PropertyGroup>
  <PropertyGroup Condition=" '$(VersionPrefix)' == '2.1.15' ">
    <PackagesInPatch>
      Microsoft.AspNetCore.Http.Connections;
      Microsoft.AspNetCore.SignalR.Core;
    </PackagesInPatch>
  </PropertyGroup>
  <PropertyGroup Condition=" '$(VersionPrefix)' == '2.1.16' ">
    <PackagesInPatch>
      Microsoft.AspNetCore.Authentication.Cookies;
      Microsoft.AspNetCore.Mvc.Core;
    </PackagesInPatch>
  </PropertyGroup>
  <PropertyGroup Condition=" '$(VersionPrefix)' == '2.1.18' ">
    <PackagesInPatch>
      Microsoft.AspNetCore.Mvc.Formatters.Json;
    </PackagesInPatch>
  </PropertyGroup>
  <PropertyGroup Condition=" '$(VersionPrefix)' == '2.1.20' ">
    <PackagesInPatch>
      @aspnet/signalr;
    </PackagesInPatch>
  </PropertyGroup>
  <PropertyGroup Condition=" '$(VersionPrefix)' == '2.1.21' ">
    <PackagesInPatch>
      Microsoft.AspNetCore.Http.Extensions;
      Microsoft.AspNetCore.ResponseCompression;
    </PackagesInPatch>
  </PropertyGroup>
  <PropertyGroup Condition=" '$(VersionPrefix)' == '2.1.22' ">
    <PackagesInPatch>
      Microsoft.AspNetCore.Http;
    </PackagesInPatch>
  </PropertyGroup>
  <PropertyGroup Condition=" '$(VersionPrefix)' == '2.1.24' ">
    <PackagesInPatch>
      Microsoft.AspNetCore.DataProtection.AzureKeyVault;
      Microsoft.AspNetCore.DataProtection.AzureStorage;
    </PackagesInPatch>
  </PropertyGroup>
  <PropertyGroup Condition=" '$(VersionPrefix)' == '2.1.25' ">
    <PackagesInPatch>
      Microsoft.AspNetCore.Server.Kestrel.Core;
    </PackagesInPatch>
  </PropertyGroup>
  <PropertyGroup Condition=" '$(VersionPrefix)' == '2.1.26' ">
    <PackagesInPatch>
      @aspnet/signalr;
      @aspnet/signalr-protocol-msgpack;
    </PackagesInPatch>
  </PropertyGroup>
  <PropertyGroup Condition=" '$(VersionPrefix)' == '2.1.27' ">
    <PackagesInPatch>
      @aspnet/signalr;
      @aspnet/signalr-protocol-msgpack;
    </PackagesInPatch>
  </PropertyGroup>
  <PropertyGroup Condition=" '$(VersionPrefix)' == '2.1.30' ">
    <PackagesInPatch>
      Microsoft.AspNetCore.Authentication.JwtBearer;
    </PackagesInPatch>
  </PropertyGroup>
  <PropertyGroup Condition=" '$(VersionPrefix)' == '2.1.31' ">
    <PackagesInPatch>
      Microsoft.AspNetCore.Identity;
    </PackagesInPatch>
  </PropertyGroup>
  <PropertyGroup Condition=" '$(VersionPrefix)' == '2.1.34' ">
    <PackagesInPatch>
      Microsoft.AspNetCore.Http;
      Microsoft.AspNetCore.Authentication.Cookies;
      Microsoft.AspNetCore.Mvc.Core;
    </PackagesInPatch>
  </PropertyGroup>
  <PropertyGroup Condition=" '$(VersionPrefix)' == '2.1.37' ">
    <PackagesInPatch>
      Microsoft.AspNetCore.Mvc.Abstractions;
    </PackagesInPatch>
  </PropertyGroup>
  <PropertyGroup Condition=" '$(VersionPrefix)' == '2.1.38' ">
    <PackagesInPatch>
      Microsoft.AspNetCore.Mvc.Abstractions;
      Microsoft.AspNetCore.Mvc.Core;
      Microsoft.Owin.Security.Interop;
<<<<<<< HEAD
=======
    </PackagesInPatch>
  </PropertyGroup>
  <PropertyGroup Condition=" '$(VersionPrefix)' == '2.1.39' ">
    <PackagesInPatch>
>>>>>>> 53f44b98
    </PackagesInPatch>
  </PropertyGroup>
</Project><|MERGE_RESOLUTION|>--- conflicted
+++ resolved
@@ -127,13 +127,10 @@
       Microsoft.AspNetCore.Mvc.Abstractions;
       Microsoft.AspNetCore.Mvc.Core;
       Microsoft.Owin.Security.Interop;
-<<<<<<< HEAD
-=======
     </PackagesInPatch>
   </PropertyGroup>
   <PropertyGroup Condition=" '$(VersionPrefix)' == '2.1.39' ">
     <PackagesInPatch>
->>>>>>> 53f44b98
     </PackagesInPatch>
   </PropertyGroup>
 </Project>