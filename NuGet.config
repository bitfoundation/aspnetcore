<?xml version="1.0" encoding="utf-8"?>
<configuration>
  <packageSources>
    <clear />
    <!--Begin: Package sources managed by Dependency Flow automation. Do not edit the sources below.-->
    <!--  Begin: Package sources from dotnet-efcore -->
<<<<<<< HEAD
    <!--  End: Package sources from dotnet-efcore -->
    <!--  Begin: Package sources from dotnet-runtime -->
=======
    <add key="darc-int-dotnet-efcore-c9d1c2d" value="https://pkgs.dev.azure.com/dnceng/internal/_packaging/darc-int-dotnet-efcore-c9d1c2d2/nuget/v3/index.json" />
    <add key="darc-int-dotnet-efcore-819a61e" value="https://pkgs.dev.azure.com/dnceng/internal/_packaging/darc-int-dotnet-efcore-819a61e6/nuget/v3/index.json" />
    <add key="darc-int-dotnet-efcore-819a61e-2" value="https://pkgs.dev.azure.com/dnceng/internal/_packaging/darc-int-dotnet-efcore-819a61e6-2/nuget/v3/index.json" />
    <add key="darc-int-dotnet-efcore-819a61e-1" value="https://pkgs.dev.azure.com/dnceng/internal/_packaging/darc-int-dotnet-efcore-819a61e6-1/nuget/v3/index.json" />
    <!--  End: Package sources from dotnet-efcore -->
    <!--  Begin: Package sources from dotnet-runtime -->
    <add key="darc-int-dotnet-runtime-dff486f" value="https://pkgs.dev.azure.com/dnceng/internal/_packaging/darc-int-dotnet-runtime-dff486f2/nuget/v3/index.json" />
    <add key="darc-int-dotnet-runtime-567edaf" value="https://pkgs.dev.azure.com/dnceng/internal/_packaging/darc-int-dotnet-runtime-567edafe/nuget/v3/index.json" />
    <add key="darc-int-dotnet-runtime-567edaf-2" value="https://pkgs.dev.azure.com/dnceng/internal/_packaging/darc-int-dotnet-runtime-567edafe-2/nuget/v3/index.json" />
    <add key="darc-int-dotnet-runtime-567edaf-1" value="https://pkgs.dev.azure.com/dnceng/internal/_packaging/darc-int-dotnet-runtime-567edafe-1/nuget/v3/index.json" />
>>>>>>> d0ca5a8d
    <!--  End: Package sources from dotnet-runtime -->
    <!--End: Package sources managed by Dependency Flow automation. Do not edit the sources above.-->
    <add key="dotnet-eng" value="https://pkgs.dev.azure.com/dnceng/public/_packaging/dotnet-eng/nuget/v3/index.json" />
    <add key="dotnet-tools" value="https://pkgs.dev.azure.com/dnceng/public/_packaging/dotnet-tools/nuget/v3/index.json" />
    <add key="dotnet7" value="https://pkgs.dev.azure.com/dnceng/public/_packaging/dotnet7/nuget/v3/index.json" />
    <add key="dotnet7-transport" value="https://pkgs.dev.azure.com/dnceng/public/_packaging/dotnet7-transport/nuget/v3/index.json" />
    <add key="dotnet-public" value="https://pkgs.dev.azure.com/dnceng/public/_packaging/dotnet-public/nuget/v3/index.json" />
    <!-- Used for the SiteExtension bits that are included in the 7.0 build -->
    <add key="dotnet31-transport" value="https://pkgs.dev.azure.com/dnceng/public/_packaging/dotnet3.1-transport/nuget/v3/index.json" />
    <add key="dotnet5-transport" value="https://pkgs.dev.azure.com/dnceng/public/_packaging/dotnet5-transport/nuget/v3/index.json" />
    <add key="dotnet6-transport" value="https://pkgs.dev.azure.com/dnceng/public/_packaging/dotnet6-transport/nuget/v3/index.json" />
    <!-- Used for the Rich Navigation indexing task -->
    <add key="richnav" value="https://pkgs.dev.azure.com/azure-public/vside/_packaging/vs-buildservices/nuget/v3/index.json" />
  </packageSources>
  <disabledPackageSources>
    <clear />
    <!--Begin: Package sources managed by Dependency Flow automation. Do not edit the sources below.-->
    <!--  Begin: Package sources from dotnet-efcore -->
<<<<<<< HEAD
    <!--  End: Package sources from dotnet-efcore -->
    <!--  Begin: Package sources from dotnet-runtime -->
=======
    <add key="darc-int-dotnet-efcore-c9d1c2d" value="true" />
    <add key="darc-int-dotnet-efcore-819a61e-1" value="true" />
    <add key="darc-int-dotnet-efcore-819a61e-2" value="true" />
    <add key="darc-int-dotnet-efcore-819a61e" value="true" />
    <!--  End: Package sources from dotnet-efcore -->
    <!--  Begin: Package sources from dotnet-runtime -->
    <add key="darc-int-dotnet-runtime-dff486f" value="true" />
    <add key="darc-int-dotnet-runtime-567edaf-1" value="true" />
    <add key="darc-int-dotnet-runtime-567edaf-2" value="true" />
    <add key="darc-int-dotnet-runtime-567edaf" value="true" />
>>>>>>> d0ca5a8d
    <!--  End: Package sources from dotnet-runtime -->
    <!--End: Package sources managed by Dependency Flow automation. Do not edit the sources above.-->
  </disabledPackageSources>
</configuration><|MERGE_RESOLUTION|>--- conflicted
+++ resolved
@@ -4,10 +4,6 @@
     <clear />
     <!--Begin: Package sources managed by Dependency Flow automation. Do not edit the sources below.-->
     <!--  Begin: Package sources from dotnet-efcore -->
-<<<<<<< HEAD
-    <!--  End: Package sources from dotnet-efcore -->
-    <!--  Begin: Package sources from dotnet-runtime -->
-=======
     <add key="darc-int-dotnet-efcore-c9d1c2d" value="https://pkgs.dev.azure.com/dnceng/internal/_packaging/darc-int-dotnet-efcore-c9d1c2d2/nuget/v3/index.json" />
     <add key="darc-int-dotnet-efcore-819a61e" value="https://pkgs.dev.azure.com/dnceng/internal/_packaging/darc-int-dotnet-efcore-819a61e6/nuget/v3/index.json" />
     <add key="darc-int-dotnet-efcore-819a61e-2" value="https://pkgs.dev.azure.com/dnceng/internal/_packaging/darc-int-dotnet-efcore-819a61e6-2/nuget/v3/index.json" />
@@ -18,7 +14,6 @@
     <add key="darc-int-dotnet-runtime-567edaf" value="https://pkgs.dev.azure.com/dnceng/internal/_packaging/darc-int-dotnet-runtime-567edafe/nuget/v3/index.json" />
     <add key="darc-int-dotnet-runtime-567edaf-2" value="https://pkgs.dev.azure.com/dnceng/internal/_packaging/darc-int-dotnet-runtime-567edafe-2/nuget/v3/index.json" />
     <add key="darc-int-dotnet-runtime-567edaf-1" value="https://pkgs.dev.azure.com/dnceng/internal/_packaging/darc-int-dotnet-runtime-567edafe-1/nuget/v3/index.json" />
->>>>>>> d0ca5a8d
     <!--  End: Package sources from dotnet-runtime -->
     <!--End: Package sources managed by Dependency Flow automation. Do not edit the sources above.-->
     <add key="dotnet-eng" value="https://pkgs.dev.azure.com/dnceng/public/_packaging/dotnet-eng/nuget/v3/index.json" />
@@ -37,10 +32,6 @@
     <clear />
     <!--Begin: Package sources managed by Dependency Flow automation. Do not edit the sources below.-->
     <!--  Begin: Package sources from dotnet-efcore -->
-<<<<<<< HEAD
-    <!--  End: Package sources from dotnet-efcore -->
-    <!--  Begin: Package sources from dotnet-runtime -->
-=======
     <add key="darc-int-dotnet-efcore-c9d1c2d" value="true" />
     <add key="darc-int-dotnet-efcore-819a61e-1" value="true" />
     <add key="darc-int-dotnet-efcore-819a61e-2" value="true" />
@@ -51,7 +42,6 @@
     <add key="darc-int-dotnet-runtime-567edaf-1" value="true" />
     <add key="darc-int-dotnet-runtime-567edaf-2" value="true" />
     <add key="darc-int-dotnet-runtime-567edaf" value="true" />
->>>>>>> d0ca5a8d
     <!--  End: Package sources from dotnet-runtime -->
     <!--End: Package sources managed by Dependency Flow automation. Do not edit the sources above.-->
   </disabledPackageSources>
