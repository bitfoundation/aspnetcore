<Project>
  <Target Name="BuildFallbackArchive" DependsOnTargets="ResolveRepoInfo;GeneratePropsFiles">

    <ItemGroup>
      <ArchiveProjects Include="$(RepositoryRoot)src\PackageArchive\Archive.*\*.*proj" />
    </ItemGroup>

<<<<<<< HEAD
    <RepoTasks.GenerateRestoreSourcesPropsFile
      Sources="@(_FallbackArchiveRestoreSources)"
      OutputPath="$(GeneratedFallbackRestoreSourcesPropsPath)" />

    <!-- Create the Staging Dir -->
    <MakeDir Directories="$(FallbackStagingDir);$(FallbackOutputDir)" />

    <!-- Restore the target project -->
    <MSBuild
      Projects="$(_WorkRoot)Archive.csproj"
      Targets="Restore"
      Properties="RestorePackagesPath=$(FallbackStagingDir);RuntimeFrameworkVersion=$(MicrosoftNETCoreApp30PackageVersion);DotNetRestoreSourcePropsPath=$(GeneratedFallbackRestoreSourcesPropsPath);DotNetBuildOffline=true;AspNetUniverseBuildOffline=true" />

    <!-- Create the archive -->
    <RepoTasks.CreateLzma OutputPath="$(FallbackOutputPath)" Sources="$(FallbackStagingDir)" />
  </Target>

  <Target Name="UpdatePreviousArchiveManifest">
    <Error Text="Please only specify one of PreviousLzmaUrl or PreviousLzmaFile but not both" Condition="'$(PreviousLzmaUrl)' != '' AND '$(PreviousLzmaFile)' != ''" />

=======
>>>>>>> d50f75ac
    <PropertyGroup>
      <ArchiveBuildProps>
        DotNetRestoreSourcePropsPath=$(GeneratedRestoreSourcesPropsPath);
        DotNetPackageVersionPropsPath=$(GeneratedPackageVersionPropsPath);
        OutputPath=$(ArtifactsDir)lzma\;
        _BuildToolsAssembly=$(_BuildToolsAssembly)
      </ArchiveBuildProps>
    </PropertyGroup>

    <Error Text="Could not find any package archive projects to build"
      Condition=" @(ArchiveProjects->Count()) == 0 " />

    <MSBuild Projects="@(ArchiveProjects)"
      Targets="Restore"
      BuildInParallel="false"
      StopOnFirstFailure="true"
      Properties="$(ArchiveBuildProps);_Dummy=restore" />

    <MSBuild Projects="@(ArchiveProjects)"
      Targets="Build"
      BuildInParallel="false"
      StopOnFirstFailure="true"
      Properties="$(ArchiveBuildProps)" />
  </Target>
</Project><|MERGE_RESOLUTION|>--- conflicted
+++ resolved
@@ -5,29 +5,6 @@
       <ArchiveProjects Include="$(RepositoryRoot)src\PackageArchive\Archive.*\*.*proj" />
     </ItemGroup>
 
-<<<<<<< HEAD
-    <RepoTasks.GenerateRestoreSourcesPropsFile
-      Sources="@(_FallbackArchiveRestoreSources)"
-      OutputPath="$(GeneratedFallbackRestoreSourcesPropsPath)" />
-
-    <!-- Create the Staging Dir -->
-    <MakeDir Directories="$(FallbackStagingDir);$(FallbackOutputDir)" />
-
-    <!-- Restore the target project -->
-    <MSBuild
-      Projects="$(_WorkRoot)Archive.csproj"
-      Targets="Restore"
-      Properties="RestorePackagesPath=$(FallbackStagingDir);RuntimeFrameworkVersion=$(MicrosoftNETCoreApp30PackageVersion);DotNetRestoreSourcePropsPath=$(GeneratedFallbackRestoreSourcesPropsPath);DotNetBuildOffline=true;AspNetUniverseBuildOffline=true" />
-
-    <!-- Create the archive -->
-    <RepoTasks.CreateLzma OutputPath="$(FallbackOutputPath)" Sources="$(FallbackStagingDir)" />
-  </Target>
-
-  <Target Name="UpdatePreviousArchiveManifest">
-    <Error Text="Please only specify one of PreviousLzmaUrl or PreviousLzmaFile but not both" Condition="'$(PreviousLzmaUrl)' != '' AND '$(PreviousLzmaFile)' != ''" />
-
-=======
->>>>>>> d50f75ac
     <PropertyGroup>
       <ArchiveBuildProps>
         DotNetRestoreSourcePropsPath=$(GeneratedRestoreSourcesPropsPath);
