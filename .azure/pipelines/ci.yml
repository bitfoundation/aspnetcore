#
# See https://docs.microsoft.com/en-us/vsts/pipelines/yaml-schema for details on this file.
#

# Configure which branches trigger builds
trigger:
  batch: true
  branches:
    include:
    - master
    - release/*

# Run PR validation on all branches
pr:
  autoCancel: true
  branches:
    include:
    - '*'

variables:
- name: DOTNET_SKIP_FIRST_TIME_EXPERIENCE
  value: true
- name: _TeamName
  value:  AspNetCore
- name: _DotNetPublishToBlobFeed
  value: true
- name: _PublishUsingPipelines
  value: true
- name: _DotNetArtifactsCategory
  value: .NETCORE
- name: _DotNetValidationArtifactsCategory
  value: .NETCORE
- ${{ if ne(variables['System.TeamProject'], 'internal') }}:
  - name: _BuildArgs
    value: ''
  - name: _PublishArgs
    value: ''
  - name: _SignType
    value: ''
- ${{ if eq(variables['System.TeamProject'], 'internal') }}:
  - ${{ if ne(variables['Build.Reason'], 'PullRequest') }}:
    # DotNet-Blob-Feed provides: dotnetfeed-storage-access-key-1
    # Publish-Build-Assets provides: MaestroAccessToken, BotAccount-dotnet-maestro-bot-PAT
    - group: DotNet-Blob-Feed
    - group: Publish-Build-Assets

    - name: _BuildArgs
      value: /p:TeamName=$(_TeamName)
             /p:OfficialBuildId=$(Build.BuildNumber)
    - name: _SignType
      value: real

    # The following extra properties are not set when testing. Use with final build.[cmd,sh] of asset-producing jobs.
    - name: _PublishArgs
      value: /p:Publish=true
             /p:DotNetPublishBlobFeedKey=$(dotnetfeed-storage-access-key-1)
             /p:DotNetPublishBlobFeedUrl=https://dotnetfeed.blob.core.windows.net/dotnet-core/index.json
             /p:DotNetPublishToBlobFeed=$(_DotNetPublishToBlobFeed)
             /p:DotNetPublishUsingPipelines=$(_PublishUsingPipelines)
             /p:DotNetArtifactsCategory=$(_DotNetArtifactsCategory)
  - ${{ if eq(variables['Build.Reason'], 'PullRequest') }}:
    - name: _BuildArgs
      value: ''
    - name: _SignType
      valule: test
    - name: _PublishArgs
      value: ''

stages:
- stage: build
  displayName: Build
  jobs:
  # Code check
  - template: jobs/default-build.yml
    parameters:
      jobName: Code_check
      jobDisplayName: Code check
      agentOs: Windows
      steps:
      - powershell: ./eng/scripts/CodeCheck.ps1 -ci
        displayName: Run eng/scripts/CodeCheck.ps1
      artifacts:
      - name: Code_Check_Logs
        path: artifacts/log/
        publishOnError: true
        includeForks: true

  # Build Windows (x64/x86)
  - template: jobs/default-build.yml
    parameters:
      codeSign: true
      jobName: Windows_build
      jobDisplayName: "Build: Windows x64/x86"
      agentOs: Windows
      steps:
      - script: "echo ##vso[build.addbuildtag]daily-build"
        condition: and(ne(variables['Build.Reason'], 'PullRequest'), notin(variables['DotNetFinalVersionKind'], 'release', 'prerelease'))
        displayName: 'Set CI tags'
      - script: "echo ##vso[build.addbuildtag]release-candidate"
        condition: and(ne(variables['Build.Reason'], 'PullRequest'), in(variables['DotNetFinalVersionKind'], 'release', 'prerelease'))
        displayName: 'Set CI tags'

<<<<<<< HEAD
    # This is in a separate build step with -forceCoreMsbuild to workaround MAX_PATH limitations - https://github.com/Microsoft/msbuild/issues/53
    - script: .\src\SiteExtensions\build.cmd
            -ci
            -pack
            -noBuildDeps
            $(_BuildArgs)
      condition: ne(variables['Build.Reason'], 'PullRequest')
      displayName: Build SiteExtension
=======
      # !!! NOTE !!! Some of these steps have disabled code signing.
      # This is intentional to workaround https://github.com/dotnet/arcade/issues/1957 which always re-submits for code-signing, even
      # if they have already been signed. This results in slower builds due to re-submitting the same .nupkg many times for signing.
      # The sign settings have been configured to
>>>>>>> d19093ec

      - script: ./build.cmd
                -ci
                -arch x64
                -pack
                -all
                -buildNative
                /bl:artifacts/log/build.x64.binlog
                $(_BuildArgs)
        displayName: Build x64

      # Build the x86 shared framework
      # TODO: make it possible to build for one Windows architecture at a time
      # This is going to actually build x86 native assets. See https://github.com/aspnet/AspNetCore/issues/7196
      - script: ./build.cmd
                -ci
                -arch x86
                -pack
                -all
                -buildNative
                -noBuildJava
                /p:OnlyPackPlatformSpecificPackages=true
                /bl:artifacts/log/build.x86.binlog
                $(_BuildArgs)
        displayName: Build x86

      # This is in a separate build step with -forceCoreMsbuild to workaround MAX_PATH limitations - https://github.com/Microsoft/msbuild/issues/53
      - script: .\src\SiteExtensions\build.cmd
                -ci
                -pack
                -noBuildDeps
                $(_BuildArgs)
        displayName: Build SiteExtension

      # This runs code-signing on all packages, zips, and jar files as defined in build/CodeSign.targets. If https://github.com/dotnet/arcade/issues/1957 is resolved,
      # consider running code-signing inline with the other previous steps.
      # Sign check is disabled because it is run in a separate step below, after installers are built.
      - script: ./build.cmd
                -ci
                -noBuild
                -noRestore
                -sign
                /bl:artifacts/log/build.codesign.binlog
                /p:DotNetSignType=$(_SignType)
                $(_BuildArgs)
        displayName: Code sign packages

      # Windows installers bundle both x86 and x64 assets
      - script: ./build.cmd
                -ci
                -sign
                -buildInstallers
                /bl:artifacts/log/installers.msbuild.binlog
                /p:DotNetSignType=$(_SignType)
                /p:AssetManifestFileName=aspnetcore-win-x64-x86.xml
                $(_BuildArgs)
                $(_PublishArgs)
                /p:PublishInstallerBaseVersion=true
        displayName: Build Installers

      # A few files must also go to the VS package feed.
      - ${{ if and(ne(variables['System.TeamProject'], 'public'), notin(variables['Build.Reason'], 'PullRequest')) }}:
        - task: NuGetCommand@2
          displayName: Push Visual Studio packages
          inputs:
            command: push
            packagesToPush: 'artifacts/packages/**/VS.Redist.Common.AspNetCore.*.nupkg'
            nuGetFeedType: external
            publishFeedCredentials: 'DevDiv - VS package feed'

      artifacts:
      - name: Windows_Logs
        path: artifacts/log/
        publishOnError: true
        includeForks: true
      - name: Windows_Packages
        path: artifacts/packages/

  # Build Windows ARM
  - template: jobs/default-build.yml
    parameters:
      codeSign: true
      jobName: Windows_arm_build
      jobDisplayName: "Build: Windows ARM"
      agentOs: Windows
      buildArgs:
        -arch arm
        -sign
        -pack
        -noBuildNodeJS
        -noBuildJava
        /bl:artifacts/log/build.win-arm.binlog
        /p:DotNetSignType=$(_SignType)
        /p:OnlyPackPlatformSpecificPackages=true
        /p:AssetManifestFileName=aspnetcore-win-arm.xml
        $(_BuildArgs)
        $(_PublishArgs)
      installNodeJs: false
      installJdk: false
      artifacts:
      - name: Windows_arm_Logs
        path: artifacts/log/
        publishOnError: true
        includeForks: true
      - name: Windows_arm_Packages
        path: artifacts/packages/

  # Build MacOS
  - template: jobs/default-build.yml
    parameters:
      jobName: MacOs_x64_build
      jobDisplayName: "Build: macOS"
      agentOs: macOs
      buildArgs:
        --pack
        --all
        --no-build-nodejs
        --no-build-java
        -p:OnlyPackPlatformSpecificPackages=true
        -bl:artifacts/log/build.macos.binlog
        -p:AssetManifestFileName=aspnetcore-MacOS_x64.xml
        $(_BuildArgs)
        $(_PublishArgs)
      installNodeJs: false
      installJdk: false
      artifacts:
      - name: MacOS_x64_Logs
        path: artifacts/log/
        publishOnError: true
        includeForks: true
      - name: MacOS_x64_Packages
        path: artifacts/packages/
  - template: jobs/codesign-xplat.yml
    parameters:
      inputName: MacOS_x64

  # Build Linux x64
  - template: jobs/default-build.yml
    parameters:
      jobName: Linux_x64_build
      jobDisplayName: "Build: Linux x64"
      agentOs: Linux
      steps:
      - script: ./build.sh
            --ci
            --arch x64
            --pack
            --all
            --no-build-nodejs
            --no-build-java
            -p:OnlyPackPlatformSpecificPackages=true
            -bl:artifacts/log/build.linux-x64.binlog
            $(_BuildArgs)
        displayName: Run build.sh
      - script: |
          git clean -xfd src/**/obj/
          ./dockerbuild.sh bionic \
            --ci \
            --arch x64 \
            --build-installers \
            --no-build-deps \
            --no-build-nodejs \
            -p:OnlyPackPlatformSpecificPackages=true \
            -p:BuildRuntimeArchive=false \
            -p:LinuxInstallerType=deb \
            -bl:artifacts/log/build.deb.binlog \
            $(_BuildArgs)
        displayName: Build Debian installers
      - script: |
          git clean -xfd src/**/obj/
          ./dockerbuild.sh rhel \
            --ci \
            --arch x64 \
            --build-installers \
            --no-build-deps \
            --no-build-nodejs \
            -p:OnlyPackPlatformSpecificPackages=true \
            -p:BuildRuntimeArchive=false \
            -p:LinuxInstallerType=rpm \
            -bl:artifacts/log/build.rpm.binlog \
            -p:AssetManifestFileName=aspnetcore-Linux_x64.xml \
            $(_BuildArgs) \
            $(_PublishArgs)
        displayName: Build RPM installers
      installNodeJs: false
      installJdk: false
      artifacts:
      - name: Linux_x64_Logs
        path: artifacts/log/
        publishOnError: true
        includeForks: true
      - name: Linux_x64_Packages
        path: artifacts/packages/
  - template: jobs/codesign-xplat.yml
    parameters:
      inputName: Linux_x64

  # Build Linux ARM
  - template: jobs/default-build.yml
    parameters:
      jobName: Linux_arm_build
      jobDisplayName: "Build: Linux ARM"
      agentOs: Linux
      buildArgs:
        --arch arm
        --pack
        --all
        --no-build-nodejs
        --no-build-java
        -p:OnlyPackPlatformSpecificPackages=true
        -bl:artifacts/log/build.linux-arm.binlog
        -p:AssetManifestFileName=aspnetcore-Linux_arm.xml
        $(_BuildArgs)
        $(_PublishArgs)
      installNodeJs: false
      installJdk: false
      artifacts:
      - name: Linux_arm_Logs
        path: artifacts/log/
        publishOnError: true
        includeForks: true
      - name: Linux_arm_Packages
        path: artifacts/packages/
  - template: jobs/codesign-xplat.yml
    parameters:
      inputName: Linux_arm

  # Build Linux ARM64
  - template: jobs/default-build.yml
    parameters:
      jobName: Linux_arm64_build
      jobDisplayName: "Build: Linux ARM64"
      agentOs: Linux
      buildArgs:
        --arch arm64
        --all
        --pack
        --no-build-nodejs
        --no-build-java
        -p:OnlyPackPlatformSpecificPackages=true
        -bl:artifacts/log/build.arm64.binlog
        -p:AssetManifestFileName=aspnetcore-Linux_arm64.xml
        $(_BuildArgs)
        $(_PublishArgs)
      installNodeJs: false
      installJdk: false
      artifacts:
      - name: Linux_arm64_Logs
        path: artifacts/log/
        publishOnError: true
        includeForks: true
      - name: Linux_arm64_Packages
        path: artifacts/packages/
  - template: jobs/codesign-xplat.yml
    parameters:
      inputName: Linux_arm64

  # Build Linux Musl x64
  - template: jobs/default-build.yml
    parameters:
      jobName: Linux_musl_x64_build
      jobDisplayName: "Build: Linux Musl x64"
      agentOs: Linux
      buildScript: ./dockerbuild.sh alpine
      buildArgs:
        --ci
        --arch x64
        --os-name linux-musl
        --pack
        --all
        --no-build-nodejs
        --no-build-java
        -p:OnlyPackPlatformSpecificPackages=true
        -bl:artifacts/log/build.musl.binlog
        -p:AssetManifestFileName=aspnetcore-Linux_musl_x64.xml
        $(_BuildArgs)
        $(_PublishArgs)
      installNodeJs: false
      installJdk: false
      artifacts:
      - name: Linux_musl_x64_Logs
        path: artifacts/log/
        publishOnError: true
        includeForks: true
      - name: Linux_musl_x64_Packages
        path: artifacts/packages/
  - template: jobs/codesign-xplat.yml
    parameters:
      inputName: Linux_musl_x64

  # Build Linux Musl ARM64
  - template: jobs/default-build.yml
    parameters:
      jobName: Linux_musl_arm64_build
      jobDisplayName: "Build: Linux Musl ARM64"
      agentOs: Linux
      buildScript: ./dockerbuild.sh ubuntu-alpine37
      buildArgs:
        --ci
        --arch arm64
        --os-name linux-musl
        --pack
        --all
        --no-build-nodejs
        --no-build-java
        -p:OnlyPackPlatformSpecificPackages=true
        -bl:artifacts/log/build.musl.binlog
        -p:AssetManifestFileName=aspnetcore-Linux_musl_arm64.xml
        $(_BuildArgs)
        $(_PublishArgs)
      installNodeJs: false
      installJdk: false
      artifacts:
      - name: Linux_musl_arm64_Logs
        path: artifacts/log/
        publishOnError: true
        includeForks: true
      - name: Linux_musl_arm64_Packages
        path: artifacts/packages/
  - template: jobs/codesign-xplat.yml
    parameters:
      inputName: Linux_musl_arm64

  # Test jobs
  - template: jobs/default-build.yml
    parameters:
      condition: ne(variables['SkipTests'], 'true')
      jobName: Windows_Test
      jobDisplayName: "Test: Windows Server 2016 x64"
      agentOs: Windows
      isTestingJob: true
      buildArgs: -all -pack -test -BuildNative "/p:SkipIISNewHandlerTests=true /p:SkipIISTests=true /p:SkipIISExpressTests=true /p:SkipIISNewShimTests=true /p:RunTemplateTests=false"
      beforeBuild:
      - powershell: "& ./src/Servers/IIS/tools/UpdateIISExpressCertificate.ps1; & ./src/Servers/IIS/tools/update_schema.ps1"
        displayName: Setup IISExpress test certificates and schema
      afterBuild:
      - powershell: "& ./build.ps1 -CI -NoBuild -Test /p:RunFlakyTests=true"
        displayName: Run Flaky Tests
        continueOnError: true
      - task: PublishTestResults@2
        displayName: Publish Flaky Test Results
        inputs:
          testResultsFormat: 'xUnit'
          testResultsFiles: '*.xml'
          searchFolder: '$(Build.SourcesDirectory)/artifacts/TestResults/$(_BuildConfig)/Flaky'
      artifacts:
      - name: Windows_Test_Logs
        path: artifacts/log/
        publishOnError: true
        includeForks: true
      - name: Windows_Test_Results
        path: artifacts/TestResults/
        publishOnError: true
        includeForks: true

  - template: jobs/default-build.yml
    parameters:
      condition: ne(variables['SkipTests'], 'true')
      jobName: Windows_Templates_Test
      jobDisplayName: "Test: Templates - Windows Server 2016 x64"
      agentOs: Windows
      isTestingJob: true
      steps:
      - script: ./build.cmd -ci -all -pack
        displayName: Build Repo
      - script: ./src/ProjectTemplates/build.cmd -ci -pack -NoRestore -NoBuilddeps "/p:RunTemplateTests=true /bl:artifacts/log/template.pack.binlog"
        displayName: Pack Templates
      - script: ./src/ProjectTemplates/build.cmd -ci -test -NoRestore -NoBuild -NoBuilddeps "/p:RunTemplateTests=true /bl:artifacts/log/template.test.binlog"
        displayName: Test Templates
      artifacts:
      - name: Windows_Test_Templates_Logs
        path: artifacts/log/
        publishOnError: true
        includeForks: true
      - name: Windows_Test_Templates_Results
        path: artifacts/TestResults/
        publishOnError: true
        includeForks: true

  - template: jobs/default-build.yml
    parameters:
      condition: ne(variables['SkipTests'], 'true')
      jobName: MacOS_Test
      jobDisplayName: "Test: macOS 10.13"
      agentOs: macOS
      isTestingJob: true
      buildArgs: --all --test "/p:RunTemplateTests=false"
      beforeBuild:
      - bash: "./eng/scripts/install-nginx-mac.sh"
        displayName: Installing Nginx
      afterBuild:
      - bash: ./build.sh --ci --pack --no-build --no-restore --no-build-deps "/bl:artifacts/log/packages.pack.binlog"
        displayName: Pack Packages (for Template tests)
      - bash: ./src/ProjectTemplates/build.sh --ci --pack --no-restore --no-build-deps "/bl:artifacts/log/template.pack.binlog"
        displayName: Pack Templates (for Template tests)
      - bash: ./build.sh --no-build --ci --test -p:RunFlakyTests=true
        displayName: Run Flaky Tests
        continueOnError: true
      - task: PublishTestResults@2
        displayName: Publish Flaky Test Results
        inputs:
          testResultsFormat: 'xUnit'
          testResultsFiles: '*.xml'
          searchFolder: '$(Build.SourcesDirectory)/artifacts/TestResults/$(_BuildConfig)/Flaky'
      artifacts:
      - name: MacOS_Test_Logs
        path: artifacts/log/
        publishOnError: true
        includeForks: true
      - name: MacOS_Test_Results
        path: artifacts/TestResults/
        publishOnError: true
        includeForks: true

  - template: jobs/default-build.yml
    parameters:
      condition: ne(variables['SkipTests'], 'true')
      jobName: Linux_Test
      jobDisplayName: "Test: Ubuntu 16.04 x64"
      agentOs: Linux
      isTestingJob: true
      buildArgs: --all --test "/p:RunTemplateTests=false"
      beforeBuild:
      - bash: "./eng/scripts/install-nginx-linux.sh"
        displayName: Installing Nginx
      - bash: "echo fs.inotify.max_user_watches=524288 | sudo tee -a /etc/sysctl.conf && sudo sysctl -p"
        displayName: Increase inotify limit
      afterBuild:
      - bash: ./build.sh --ci --pack --no-build --no-restore --no-build-deps "/bl:artifacts/log/packages.pack.binlog"
        displayName: Pack Packages (for Template tests)
      - bash: ./src/ProjectTemplates/build.sh --ci --pack --no-restore --no-build-deps "/bl:artifacts/log/template.pack.binlog"
        displayName: Pack Templates (for Template tests)
      - bash: ./build.sh --no-build --ci --test -p:RunFlakyTests=true
        displayName: Run Flaky Tests
        continueOnError: true
      - task: PublishTestResults@2
        displayName: Publish Flaky Test Results
        inputs:
          testResultsFormat: 'xUnit'
          testResultsFiles: '*.xml'
          searchFolder: '$(Build.SourcesDirectory)/artifacts/TestResults/$(_BuildConfig)/Flaky'
      artifacts:
      - name: Linux_Test_Logs
        path: artifacts/log/
        publishOnError: true
        includeForks: true
      - name: Linux_Test_Results
        path: artifacts/TestResults/
        publishOnError: true
        includeForks: true

  # Source build
  - job: Source_Build
    displayName: 'Test: Linux Source Build'
    container: centos:7
    pool:
      vmImage: 'ubuntu-16.04'
    variables:
      DotNetCoreSdkDir: $(Agent.ToolsDirectory)/dotnet
      DOTNET_SYSTEM_GLOBALIZATION_INVARIANT: true
    steps:
    - script: |
        source eng/common/native/common-library.sh
        mkdir -p $HOME/bin
        GetFile https://github.com/stedolan/jq/releases/download/jq-1.6/jq-linux64 $HOME/bin/jq
        chmod +x $HOME/bin/jq
        echo "##vso[task.prependpath]$HOME/bin"
      displayName: Install jq
    - script: ./eng/scripts/ci-source-build.sh --ci --configuration Release /p:BuildManaged=true /p:BuildNodeJs=false
      displayName: Run ci-source-build.sh
    - task: PublishBuildArtifacts@1
      displayName: Upload logs
      condition: always()
      continueOnError: true
      inputs:
        pathtoPublish: artifacts/log/
        artifactName: Source_Build_Logs
        artifactType: Container
        parallel: true
    - task: PublishBuildArtifacts@1
      displayName: Upload package artifacts
      # Only capture source build artifacts in PRs for the sake of inspecting
      # changes that impact source-build. The artifacts from this build pipeline are never actually used.
      condition: and(succeeded(), eq(variables['Build.Reason'], 'PullRequest'))
      inputs:
        pathtoPublish: artifacts/packages/
        artifactName: Source_Build_Packages
        artifactType: Container
        parallel: true

  # Publish to the BAR
  - ${{ if and(ne(variables['System.TeamProject'], 'public'), notin(variables['Build.Reason'], 'PullRequest')) }}:
    - template: /eng/common/templates/job/publish-build-assets.yml
      parameters:
        dependsOn:
          - Windows_build
          - Windows_arm_build
          - CodeSign_Xplat_MacOS_x64
          - CodeSign_Xplat_Linux_x64
          - CodeSign_Xplat_Linux_arm
          - CodeSign_Xplat_Linux_arm64
          - CodeSign_Xplat_Linux_musl_x64
          - CodeSign_Xplat_Linux_musl_arm64
          # In addition to the dependencies above, ensure the build was successful overall.
          - Code_check
          - Linux_Test
          - MacOS_Test
          - Source_Build
          - Windows_Templates_Test
          - Windows_Test
        pool:
          vmImage: vs2017-win2016
        publishUsingPipelines: ${{ variables._PublishUsingPipelines }}
        enablePublishBuildArtifacts: true # publish artifacts/log files

<<<<<<< HEAD
# Helix ARM64
- template: jobs/default-build.yml
  parameters:
    jobName: Helix_arm64
    jobDisplayName: "Tests: Helix ARM64"
    agentOs: Linux
    timeoutInMinutes: 240
    steps:
    - script: ./restore.sh -ci
      displayName: Restore
    - script: ./build.sh -ci --arch arm64 -test --no-build-nodejs -projects $(Build.SourcesDirectory)/eng/helix/helix.proj /p:IsHelixJob=true /p:BuildAllProjects=true /p:BuildNative=true -bl
      displayName: Run build.sh helix arm64 target
      env:
        SYSTEM_ACCESSTOKEN: $(System.AccessToken) # We need to set this env var to publish helix results to Azure Dev Ops
    installNodeJs: false
    artifacts:
    - name: Helix_arm64_logs
      path: artifacts/log/
      publishOnError: true

# Source build
- job: Source_Build
  displayName: 'Test: Linux Source Build'
  container: centos:7
  pool:
    vmImage: 'ubuntu-16.04'
  variables:
    DotNetCoreSdkDir: $(Agent.ToolsDirectory)/dotnet
    DOTNET_SYSTEM_GLOBALIZATION_INVARIANT: true
  steps:
  - script: |
      source eng/common/native/common-library.sh
      mkdir -p $HOME/bin
      GetFile https://github.com/stedolan/jq/releases/download/jq-1.6/jq-linux64 $HOME/bin/jq
      chmod +x $HOME/bin/jq
      echo "##vso[task.prependpath]$HOME/bin"
    displayName: Install jq
  - script: ./eng/scripts/ci-source-build.sh --ci --configuration Release /p:BuildManaged=true /p:BuildNodeJs=false
    displayName: Run ci-source-build.sh
  - task: PublishBuildArtifacts@1
    displayName: Upload logs
    condition: always()
    continueOnError: true
    inputs:
      pathtoPublish: artifacts/log/
      artifactName: Source_Build_Logs
      artifactType: Container
      parallel: true
  - task: PublishBuildArtifacts@1
    displayName: Upload package artifacts
    # Only capture source build artifacts in PRs for the sake of inspecting
    # changes that impact source-build. The artifacts from this build pipeline are never actually used.
    condition: and(succeeded(), eq(variables['Build.Reason'], 'PullRequest'))
    inputs:
      pathtoPublish: artifacts/packages/
      artifactName: Source_Build_Packages
      artifactType: Container
      parallel: true
=======
- ${{ if and(ne(variables['System.TeamProject'], 'public'), notin(variables['Build.Reason'], 'PullRequest')) }}:
  - template: /eng/common/templates/post-build/post-build.yml
    parameters:
      # See https://github.com/dotnet/arcade/issues/2871
      enableSymbolValidation: false
      enableSigningValidation: false
      publishInstallersAndChecksums: true
>>>>>>> d19093ec
<|MERGE_RESOLUTION|>--- conflicted
+++ resolved
@@ -100,21 +100,10 @@
         condition: and(ne(variables['Build.Reason'], 'PullRequest'), in(variables['DotNetFinalVersionKind'], 'release', 'prerelease'))
         displayName: 'Set CI tags'
 
-<<<<<<< HEAD
-    # This is in a separate build step with -forceCoreMsbuild to workaround MAX_PATH limitations - https://github.com/Microsoft/msbuild/issues/53
-    - script: .\src\SiteExtensions\build.cmd
-            -ci
-            -pack
-            -noBuildDeps
-            $(_BuildArgs)
-      condition: ne(variables['Build.Reason'], 'PullRequest')
-      displayName: Build SiteExtension
-=======
       # !!! NOTE !!! Some of these steps have disabled code signing.
       # This is intentional to workaround https://github.com/dotnet/arcade/issues/1957 which always re-submits for code-signing, even
       # if they have already been signed. This results in slower builds due to re-submitting the same .nupkg many times for signing.
       # The sign settings have been configured to
->>>>>>> d19093ec
 
       - script: ./build.cmd
                 -ci
@@ -147,6 +136,7 @@
                 -pack
                 -noBuildDeps
                 $(_BuildArgs)
+        condition: ne(variables['Build.Reason'], 'PullRequest')
         displayName: Build SiteExtension
 
       # This runs code-signing on all packages, zips, and jar files as defined in build/CodeSign.targets. If https://github.com/dotnet/arcade/issues/1957 is resolved,
@@ -566,6 +556,27 @@
         publishOnError: true
         includeForks: true
 
+  # Helix ARM64
+  - template: jobs/default-build.yml
+    parameters:
+      jobName: Helix_arm64
+      jobDisplayName: "Tests: Helix ARM64"
+      agentOs: Linux
+      timeoutInMinutes: 240
+      steps:
+      - script: ./restore.sh -ci
+        displayName: Restore
+      - script: ./build.sh -ci --arch arm64 -test --no-build-nodejs -projects $(Build.SourcesDirectory)/eng/helix/helix.proj /p:IsHelixJob=true /p:BuildAllProjects=true /p:BuildNative=true -bl
+        displayName: Run build.sh helix arm64 target
+        env:
+          SYSTEM_ACCESSTOKEN: $(System.AccessToken) # We need to set this env var to publish helix results to Azure Dev Ops
+      installNodeJs: false
+      artifacts:
+      - name: Helix_arm64_logs
+        path: artifacts/log/
+        publishOnError: true
+        includeForks: true
+
   # Source build
   - job: Source_Build
     displayName: 'Test: Linux Source Build'
@@ -630,71 +641,10 @@
         publishUsingPipelines: ${{ variables._PublishUsingPipelines }}
         enablePublishBuildArtifacts: true # publish artifacts/log files
 
-<<<<<<< HEAD
-# Helix ARM64
-- template: jobs/default-build.yml
-  parameters:
-    jobName: Helix_arm64
-    jobDisplayName: "Tests: Helix ARM64"
-    agentOs: Linux
-    timeoutInMinutes: 240
-    steps:
-    - script: ./restore.sh -ci
-      displayName: Restore
-    - script: ./build.sh -ci --arch arm64 -test --no-build-nodejs -projects $(Build.SourcesDirectory)/eng/helix/helix.proj /p:IsHelixJob=true /p:BuildAllProjects=true /p:BuildNative=true -bl
-      displayName: Run build.sh helix arm64 target
-      env:
-        SYSTEM_ACCESSTOKEN: $(System.AccessToken) # We need to set this env var to publish helix results to Azure Dev Ops
-    installNodeJs: false
-    artifacts:
-    - name: Helix_arm64_logs
-      path: artifacts/log/
-      publishOnError: true
-
-# Source build
-- job: Source_Build
-  displayName: 'Test: Linux Source Build'
-  container: centos:7
-  pool:
-    vmImage: 'ubuntu-16.04'
-  variables:
-    DotNetCoreSdkDir: $(Agent.ToolsDirectory)/dotnet
-    DOTNET_SYSTEM_GLOBALIZATION_INVARIANT: true
-  steps:
-  - script: |
-      source eng/common/native/common-library.sh
-      mkdir -p $HOME/bin
-      GetFile https://github.com/stedolan/jq/releases/download/jq-1.6/jq-linux64 $HOME/bin/jq
-      chmod +x $HOME/bin/jq
-      echo "##vso[task.prependpath]$HOME/bin"
-    displayName: Install jq
-  - script: ./eng/scripts/ci-source-build.sh --ci --configuration Release /p:BuildManaged=true /p:BuildNodeJs=false
-    displayName: Run ci-source-build.sh
-  - task: PublishBuildArtifacts@1
-    displayName: Upload logs
-    condition: always()
-    continueOnError: true
-    inputs:
-      pathtoPublish: artifacts/log/
-      artifactName: Source_Build_Logs
-      artifactType: Container
-      parallel: true
-  - task: PublishBuildArtifacts@1
-    displayName: Upload package artifacts
-    # Only capture source build artifacts in PRs for the sake of inspecting
-    # changes that impact source-build. The artifacts from this build pipeline are never actually used.
-    condition: and(succeeded(), eq(variables['Build.Reason'], 'PullRequest'))
-    inputs:
-      pathtoPublish: artifacts/packages/
-      artifactName: Source_Build_Packages
-      artifactType: Container
-      parallel: true
-=======
 - ${{ if and(ne(variables['System.TeamProject'], 'public'), notin(variables['Build.Reason'], 'PullRequest')) }}:
   - template: /eng/common/templates/post-build/post-build.yml
     parameters:
       # See https://github.com/dotnet/arcade/issues/2871
       enableSymbolValidation: false
       enableSigningValidation: false
-      publishInstallersAndChecksums: true
->>>>>>> d19093ec
+      publishInstallersAndChecksums: true